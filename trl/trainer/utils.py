# Copyright 2020-2025 The HuggingFace Team. All rights reserved.
#
# Licensed under the Apache License, Version 2.0 (the "License");
# you may not use this file except in compliance with the License.
# You may obtain a copy of the License at
#
#     http://www.apache.org/licenses/LICENSE-2.0
#
# Unless required by applicable law or agreed to in writing, software
# distributed under the License is distributed on an "AS IS" BASIS,
# WITHOUT WARRANTIES OR CONDITIONS OF ANY KIND, either express or implied.
# See the License for the specific language governing permissions and
# limitations under the License.

import dataclasses
import importlib.resources as pkg_resources
import json
import random
import warnings
from collections import deque
from dataclasses import dataclass, field
from importlib.metadata import version
from typing import Any, Literal, Optional, Union

import datasets
import numpy as np
import pandas as pd
import torch
import torch.nn.functional as F
import torch.utils.data
from accelerate import Accelerator, PartialState
from accelerate.state import AcceleratorState
from huggingface_hub import ModelCard, ModelCardData
from torch.nn.utils.rnn import pad_sequence
from torch.utils.data import IterableDataset
from transformers import (
    BitsAndBytesConfig,
    DataCollatorForLanguageModeling,
    EvalPrediction,
    GenerationConfig,
    PreTrainedTokenizerBase,
    TrainerState,
    TrainingArguments,
    is_comet_available,
)
from transformers.utils import (
    ModelOutput,
    is_peft_available,
    is_rich_available,
    is_torch_mlu_available,
    is_torch_npu_available,
    is_torch_xpu_available,
)

from ..trainer.model_config import ModelConfig


if is_rich_available():
    from rich.console import Console
    from rich.panel import Panel
    from rich.table import Table
    from rich.text import Text

if is_comet_available():
    import comet_ml

if is_peft_available():
    from peft import LoraConfig, PeftConfig


class DataCollatorForCompletionOnlyLM(DataCollatorForLanguageModeling):
    """
    Data collator used for completion tasks. It ensures that all the tokens of the labels are set to an 'ignore_index'
    when they do not come from the assistant. This ensure that the loss is only calculated on the completion made by
    the assistant.

    Args:
        response_template (`Union[str, list[int]]`):
            the template form that indicates the start of the response, typically something like '### Response:\n'. It
            can also be passed as tokenized ids, which can be useful when using a tokenizer that encodes the response
            differently if it does not have proper context.
        instruction_template (`Union[str, list[int]]`):
            the template form that indicates the start of the human instruction, typically something like '###
            Human:\n'. Useful for assistant-style conversation datasets. It can also be passed as tokenized ids.
        mlm (`bool`, *optional*, defaults to `False`): Whether to use masked language modeling in the underlying
            `DataCollatorForLanguageModeling` class. Note that this option currently has no effect but is present
             for flexibility and backwards-compatibility.
        ignore_index (`int`, *optional*, defaults to `-100`):
            The index to use to ignore the initial tokens with
    """

    def __init__(
        self,
        response_template: Union[str, list[int]],
        instruction_template: Optional[Union[str, list[int]]] = None,
        *args,
        mlm: bool = False,
        ignore_index: int = -100,
        padding_free: bool = False,
        **kwargs,
    ):
        super().__init__(*args, mlm=mlm, **kwargs)
        warnings.warn(
            "This class is deprecated and will be removed in version 0.20.0. To train on completion only, please use "
            "the parameter `completion_only_loss` of `SFTConfig` instead.",
            DeprecationWarning,
        )

        self.instruction_template = instruction_template
        if isinstance(instruction_template, str):
            # The user provides a string, must tokenize
            self.instruction_token_ids = self.tokenizer.encode(self.instruction_template, add_special_tokens=False)
        else:
            # The user already provides the token ids
            self.instruction_token_ids = instruction_template

        self.response_template = response_template
        if isinstance(response_template, str):
            # The user provides a string, must tokenize
            self.response_token_ids = self.tokenizer.encode(self.response_template, add_special_tokens=False)
        else:
            # The user already provides the token ids
            self.response_token_ids = response_template

        if not self.mlm and self.instruction_template and self.tokenizer.pad_token_id == self.tokenizer.eos_token_id:
            warnings.warn(
                "The pad_token_id and eos_token_id values of this tokenizer are identical. "
                "If you are planning for multi-turn training, "
                "it can result in the model continuously generating questions and answers without eos token. "
                "To avoid this, set the pad_token_id to a different value.",
                UserWarning,
            )

        self.ignore_index = ignore_index
        self.padding_free = padding_free

    def torch_call(self, examples: list[Union[list[int], Any, dict[str, Any]]]) -> dict[str, Any]:
        batch = super().torch_call(examples)

        if self.instruction_template is None:
            for i in range(len(examples)):
                response_token_ids_start_idx = None

                for idx in np.where(batch["labels"][i] == self.response_token_ids[0])[0]:
                    # `response_token_ids` is `'### Response:\n'`, here we are just making sure that the token IDs match
                    if (
                        self.response_token_ids
                        == batch["labels"][i][idx : idx + len(self.response_token_ids)].tolist()
                    ):
                        response_token_ids_start_idx = idx

                if response_token_ids_start_idx is None:
                    warnings.warn(
                        f"Could not find response key `{self.response_template}` in the following instance: "
                        f"{self.tokenizer.decode(batch['input_ids'][i])}. This instance will be ignored in loss "
                        "calculation. Note, if this happens often, consider increasing the `max_length`.",
                        UserWarning,
                    )
                    batch["labels"][i, :] = self.ignore_index
                else:
                    response_token_ids_end_idx = response_token_ids_start_idx + len(self.response_token_ids)

                    # Make pytorch loss function ignore all tokens up through the end of the response key
                    batch["labels"][i, :response_token_ids_end_idx] = self.ignore_index

        else:
            for i in range(len(examples)):
                response_token_ids_idxs = []
                human_token_ids_idxs = []

                for assistant_idx in np.where(batch["labels"][i] == self.response_token_ids[0])[0]:
                    # find the indexes of the start of a response.
                    if (
                        self.response_token_ids
                        == batch["labels"][i][assistant_idx : assistant_idx + len(self.response_token_ids)].tolist()
                    ):
                        response_token_ids_idxs.append(assistant_idx + len(self.response_token_ids))

                if len(response_token_ids_idxs) == 0:
                    warnings.warn(
                        f"Could not find response key `{self.response_template}` in the following instance: "
                        f"{self.tokenizer.decode(batch['input_ids'][i])}. This instance will be ignored in loss "
                        "calculation. Note, if this happens often, consider increasing the `max_length`.",
                        UserWarning,
                    )
                    batch["labels"][i, :] = self.ignore_index

                human_token_ids = self.instruction_token_ids
                for human_idx in np.where(batch["labels"][i] == human_token_ids[0])[0]:
                    # find the indexes of the start of a human answer.
                    if human_token_ids == batch["labels"][i][human_idx : human_idx + len(human_token_ids)].tolist():
                        human_token_ids_idxs.append(human_idx)

                if len(human_token_ids_idxs) == 0:
                    warnings.warn(
                        f"Could not find instruction key `{self.instruction_template}` in the following instance: "
                        f"{self.tokenizer.decode(batch['input_ids'][i])}. This instance will be ignored in loss "
                        "calculation. Note, if this happens often, consider increasing the `max_length`.",
                        UserWarning,
                    )
                    batch["labels"][i, :] = self.ignore_index

                if (
                    len(human_token_ids_idxs) > 0
                    and len(response_token_ids_idxs) > 0
                    and human_token_ids_idxs[0] > response_token_ids_idxs[0]
                ):
                    human_token_ids_idxs = [0] + human_token_ids_idxs

                for idx, (start, end) in enumerate(zip(human_token_ids_idxs, response_token_ids_idxs)):
                    # Make pytorch loss function ignore all non response tokens
                    if idx != 0:
                        batch["labels"][i, start:end] = self.ignore_index
                    else:
                        batch["labels"][i, :end] = self.ignore_index

                if len(response_token_ids_idxs) < len(human_token_ids_idxs):
                    batch["labels"][i, human_token_ids_idxs[-1] :] = self.ignore_index

        if self.padding_free:
            # remove padding, `attention_mask` and add `position_ids`
            attn_mask = batch.pop("attention_mask")
            batch["input_ids"] = batch["input_ids"][attn_mask.bool()].unsqueeze(0)
            batch["position_ids"] = attn_mask.cumsum(1)[attn_mask.bool()].unsqueeze(0) - 1
            batch["labels"] = batch["labels"][attn_mask.bool()].unsqueeze(0)
            batch["labels"][batch["position_ids"] == 0] = self.ignore_index

            # Calculate cumulative sequence lengths for queries and keys to prevent graph breaks during further computations.
            flattened_position_ids = batch["position_ids"].flatten()
            indices_q = torch.arange(
                flattened_position_ids.size(0), device=flattened_position_ids.device, dtype=torch.int32
            )
            batch["cu_seq_lens_q"] = torch.cat(
                (
                    indices_q[flattened_position_ids == 0],
                    torch.tensor(
                        flattened_position_ids.size(), device=flattened_position_ids.device, dtype=torch.int32
                    ),
                )
            ).unsqueeze(0)
            batch["cu_seq_lens_k"] = batch["cu_seq_lens_q"]

            # Determine maximum sequence lengths to prevent graph breaks during further computations.
            batch["max_length_k"] = torch.tensor([flattened_position_ids.max().item() + 1])
            batch["max_length_q"] = batch["max_length_k"]

        return batch


@dataclass
class DataCollatorForChatML:
    """
    Data collator for ChatML format datasets.
    """

    tokenizer: PreTrainedTokenizerBase
    ignore_index: int = -100
    max_length: int = None
    prompt_key: str = "prompt"
    messages_key: str = "messages"

    def __post_init__(self):
        if self.tokenizer.pad_token_id is None:
            raise ValueError("The tokenizer does not have a pad token. Please set `pad_token_id` in the tokenizer.")
        if self.max_length is None:
            # set a sensible default
            self.max_length = min(self.tokenizer.model_max_length, 1024)

    def __call__(self, examples: list[dict[str, Any]]) -> dict[str, torch.Tensor]:
        input_ids = []
        attention_mask = []
        prompts_input_ids = []
        prompt_attention_mask = []
        labels = []

        for example in examples:
            formatted_prompt = example.get(self.prompt_key, None)
            if formatted_prompt is None:
                prompt = example[self.messages_key][:-1]
                formatted_prompt = self.tokenizer.apply_chat_template(
                    prompt, tokenize=False, add_generation_prompt=True
                )

            if "input_ids" not in example:
                message = example[self.messages_key]
                formatted_message = self.tokenizer.apply_chat_template(
                    message, tokenize=False, add_generation_prompt=False
                )
                tokenized_message = self.tokenizer(
                    formatted_message,
                    truncation=True,
                    max_length=self.max_length,
                    padding=False,
                    return_tensors=None,
                    add_special_tokens=False,
                )
                input_ids.append(tokenized_message["input_ids"])
                if "attention_mask" in example:
                    attention_mask.append(tokenized_message["attention_mask"])
                else:
                    attention_mask.append([1] * len(tokenized_message["input_ids"]))
            else:
                input_ids.append(example["input_ids"])
                if "attention_mask" in example:
                    attention_mask.append(example["attention_mask"])
                else:
                    attention_mask.append([1] * len(example["input_ids"]))

            tokenized_prompt = self.tokenizer(
                formatted_prompt,
                truncation=True,
                max_length=len(input_ids[-1]),
                padding=False,
                return_tensors=None,
                add_special_tokens=False,
            )

            prompts_input_ids.append(tokenized_prompt["input_ids"])
            prompt_attention_mask.append(tokenized_prompt["attention_mask"])

            # Create the labels that will have all but the completion tokens of the example["input_ids"] set to ignore_index
            label = [self.ignore_index] * len(input_ids[-1])
            completion_start_idx = len(tokenized_prompt["input_ids"])
            label[completion_start_idx:] = input_ids[-1][completion_start_idx:]
            labels.append(label)

        # convert to list of tensors and pad
        input_ids = [torch.tensor(ids, dtype=torch.long) for ids in input_ids]
        attention_mask = [torch.tensor(mask, dtype=torch.long) for mask in attention_mask]
        labels = [torch.tensor(label, dtype=torch.long) for label in labels]
        input_ids = pad(input_ids, padding_side="left", padding_value=self.tokenizer.pad_token_id)
        attention_mask = pad(attention_mask, padding_side="left", padding_value=0)
        labels = pad(labels, padding_side="left", padding_value=self.ignore_index)

        prompts_input_ids = [torch.tensor(ids, dtype=torch.long) for ids in prompts_input_ids]
        prompt_attention_mask = [torch.tensor(mask, dtype=torch.long) for mask in prompt_attention_mask]
        prompts_input_ids = pad(prompts_input_ids, padding_side="left", padding_value=self.tokenizer.pad_token_id)
        prompt_attention_mask = pad(prompt_attention_mask, padding_side="left", padding_value=0)

        return {
            "input_ids": input_ids,
            "attention_mask": attention_mask,
            "labels": labels,
            "prompts": prompts_input_ids,
            "prompt_attention_mask": prompt_attention_mask,
        }


@dataclass
class RewardDataCollatorWithPadding:
    r"""
    Reward DataCollator class that pads the inputs to the maximum length of the batch.

    Args:
        tokenizer (`PreTrainedTokenizerBase`):
            The tokenizer used for encoding the data.
        padding (`Union[bool, str, `PaddingStrategy`]`, `optional`, defaults to `True`):
            padding_strategy to pass to the tokenizer.
        pad_to_multiple_of (`int` or `None`, `optional`, defaults to `None`):
            If set will pad the sequence to a multiple of the provided value.
        return_tensors (`str`, `optional`, defaults to `"pt"`):
            The tensor type to use.
    """

    tokenizer: PreTrainedTokenizerBase
    padding: Union[bool, str] = True
    pad_to_multiple_of: Optional[int] = None
    return_tensors: str = "pt"

    def __call__(self, features: list[dict[str, Any]]) -> dict[str, Any]:
        features_chosen = []
        features_rejected = []
        margin = []
        # check if we have a margin. If we do, we need to batch it as well
        has_margin = "margin" in features[0]
        for feature in features:
            # check if the keys are named as expected
            if (
                "input_ids_chosen" not in feature
                or "input_ids_rejected" not in feature
                or "attention_mask_chosen" not in feature
                or "attention_mask_rejected" not in feature
            ):
                raise ValueError(
                    "The features should include `input_ids_chosen`, `attention_mask_chosen`, `input_ids_rejected` and `attention_mask_rejected`"
                )

            features_chosen.append(
                {
                    "input_ids": feature["input_ids_chosen"],
                    "attention_mask": feature["attention_mask_chosen"],
                }
            )
            features_rejected.append(
                {
                    "input_ids": feature["input_ids_rejected"],
                    "attention_mask": feature["attention_mask_rejected"],
                }
            )
            if has_margin:
                margin.append(feature["margin"])
        batch_chosen = self.tokenizer.pad(
            features_chosen,
            padding=self.padding,
            pad_to_multiple_of=self.pad_to_multiple_of,
            return_tensors=self.return_tensors,
        )
        batch_rejected = self.tokenizer.pad(
            features_rejected,
            padding=self.padding,
            pad_to_multiple_of=self.pad_to_multiple_of,
            return_tensors=self.return_tensors,
        )
        batch = {
            "input_ids_chosen": batch_chosen["input_ids"],
            "attention_mask_chosen": batch_chosen["attention_mask"],
            "input_ids_rejected": batch_rejected["input_ids"],
            "attention_mask_rejected": batch_rejected["attention_mask"],
            "return_loss": True,
        }
        if has_margin:
            margin = torch.tensor(margin, dtype=torch.float)
            batch["margin"] = margin
        return batch


def pad(
    tensors: list[torch.Tensor],
    padding_value: int = 0,
    padding_side: str = "right",
    pad_to_multiple_of: Optional[int] = None,
) -> torch.Tensor:
    """
    Pads a list of tensors to the same shape along the first dimension.

    Args:
        tensors (`list[torch.Tensor]`):
            List of input tensors to pad.
        padding_value (`int`):
            Value to use for padding. Default is 0.
        padding_side (`str`):
            Side on which to add padding. Must be 'left' or 'right'. Default is 'right'.
        pad_to_multiple_of (`int`, *optional*, defaults to `None`):
            If set will pad the sequence to a multiple of the provided value.

    Returns:
        `torch.Tensor`:
            A single tensor containing the padded tensors.

    Examples:
    ```python
    >>> import torch

    >>> pad([torch.tensor([1, 2, 3]), torch.tensor([4, 5])])
    tensor([[1, 2, 3],
            [4, 5, 0]])

    >>> pad([torch.tensor([[1, 2], [3, 4]]), torch.tensor([[5, 6]])])
    tensor([[[1, 2],
            [3, 4]],
            [[5, 6],
            [0, 0]]])
    ```
    """
    # Determine the maximum shape for each dimension
    output_shape = np.max([t.shape for t in tensors], 0).tolist()

    # Apply pad_to_multiple_of to the first (sequence) dimension
    if pad_to_multiple_of is not None:
        remainder = output_shape[0] % pad_to_multiple_of
        if remainder != 0:
            output_shape[0] += pad_to_multiple_of - remainder

    # Create an output tensor filled with the padding value
    output = torch.full((len(tensors), *output_shape), padding_value, dtype=tensors[0].dtype, device=tensors[0].device)

    for i, t in enumerate(tensors):
        if padding_side == "left":
            seq_start = output_shape[0] - t.shape[0]
        elif padding_side == "right":
            seq_start = 0
        else:
            raise ValueError("padding_side must be 'left' or 'right'")

        # Define the slices
        seq_slice = slice(seq_start, seq_start + t.shape[0])
        slices = (seq_slice,) + tuple(slice(0, s) for s in t.shape[1:])
        output[i][slices] = t

    return output


@dataclass
class DPODataCollatorWithPadding:
    r"""
    DPO DataCollator class that pads the tokenized inputs to the maximum length of the batch.

    Args:
        pad_token_id (`int` defaults to 0):
            The tokenizer's pad_token_id.
        label_pad_token_id (`int`, defaults to -100):
            The label used for masking.
        is_encoder_decoder (`bool` or `None`, `optional`, defaults to `None`):
            Whether you model has an encoder_decoder architecture.
    """

    pad_token_id: int = 0
    label_pad_token_id: int = -100
    is_encoder_decoder: Optional[bool] = False

    def __call__(self, features: list[dict[str, Any]]) -> dict[str, Any]:
        # first, pad everything to the same length
        padded_batch = {}
        for k in features[0].keys():
            if k.endswith(("_input_ids", "_attention_mask", "_labels", "_pixel_values")):
                if self.is_encoder_decoder:
                    to_pad = [torch.LongTensor(ex[k]) for ex in features]

                    if (k.startswith("prompt")) and (k.endswith("input_ids")):
                        if self.pad_token_id is None:
                            raise ValueError(
                                "Padding is enabled, but the tokenizer is not configured with a padding token."
                                " Explicitly set `tokenizer.pad_token` (e.g. `tokenizer.pad_token = tokenizer.eos_token`)"
                                " before calling the trainer."
                            )
                        padding_value = self.pad_token_id
                    elif k.endswith("_attention_mask"):
                        padding_value = 0
                    elif k.startswith(("chosen", "rejected", "completion")) or ("decoder" in k):
                        padding_value = self.label_pad_token_id
                    else:
                        raise ValueError(f"Unexpected key in batch '{k}'")
                    padded_batch[k] = pad_sequence(to_pad, batch_first=True, padding_value=padding_value)
                else:
                    # Set padding value based on the key
                    if k.endswith("_input_ids"):
                        if self.pad_token_id is None:
                            raise ValueError(
                                "Padding is enabled, but the tokenizer is not configured with a padding token."
                                " Explicitly set `tokenizer.pad_token` (e.g. `tokenizer.pad_token = tokenizer.eos_token`)"
                                " before calling the trainer."
                            )
                        padding_value = self.pad_token_id
                    elif k.endswith("_labels"):
                        padding_value = self.label_pad_token_id
                    elif k.endswith("_attention_mask"):
                        padding_value = 0
                    elif k.endswith("_pixel_values"):
                        padding_value = 0  # TODO: check if this is correct
                    else:
                        raise ValueError(f"Unexpected key in batch '{k}'")

                    # Set padding side based on the key
                    if k in ["prompt_input_ids", "prompt_attention_mask"]:
                        padding_side = "left"
                    else:
                        padding_side = "right"

                    # Set the dtype
                    if k.endswith("_pixel_values"):
                        dtype = torch.float32  # will be downcasted if necessary by the Trainer
                    else:
                        dtype = torch.int64

                    # Convert to tensor and pad
                    to_pad = [torch.tensor(ex[k], dtype=dtype) for ex in features]
                    padded_batch[k] = pad(to_pad, padding_value=padding_value, padding_side=padding_side)
            elif k.endswith("_logps"):
                # the cached reference model logprobs
                padded_batch[k] = torch.tensor([ex[k] for ex in features])
            else:
                padded_batch[k] = [ex[k] for ex in features]

        return padded_batch


class ConstantLengthDataset(IterableDataset):
    """
    Iterable dataset that returns constant length chunks of tokens from stream of text files. The dataset also formats
    the text before tokenization with a specific format that is provided by the user.

    Args:
        tokenizer (`transformers.PreTrainedTokenizer`):
            The processor used for processing the data.
        dataset (`dataset.Dataset`):
            Dataset with text files.
        dataset_text_field (`str` or `None`, *optional*, defaults to `None`):
            Name of the field in the dataset that contains the text. Only one of `dataset_text_field` and
            `formatting_func` should be provided.
        formatting_func (`Callable`, *optional*):
            Function that formats the text before tokenization. Usually it is recommended to follow a certain pattern
            such as `"### Question: {question} ### Answer: {answer}"`. Only one of `dataset_text_field` and
            `formatting_func` should be provided.
        infinite (`bool`, *optional*, defaults to `False`):
            If True the iterator is reset after dataset reaches end else stops.
        seq_length (`int`, *optional*, defaults to `1024`):
            Length of token sequences to return.
        num_of_sequences (`int`, *optional*, defaults to `1024`):
            Number of token sequences to keep in buffer.
        chars_per_token (`int`, *optional*, defaults to `3.6`):
            Number of characters per token used to estimate number of tokens in text buffer.
        eos_token_id (`int`, *optional*, defaults to `0`):
            Id of the end of sequence token if the passed tokenizer does not have an EOS token.
        shuffle (`bool`, *optional*, defaults to `True`)
            Shuffle the examples before they are returned
        append_concat_token (`bool`, *optional*, defaults to `True`)
            If true, appends `eos_token_id` at the end of each sample being packed.
        add_special_tokens (`bool`, *optional*, defaults to `True`)
            If true, tokenizers adds special tokens to each sample being packed.
    """

    def __init__(
        self,
        tokenizer,
        dataset,
        dataset_text_field=None,
        formatting_func=None,
        infinite=False,
        seq_length=1024,
        num_of_sequences=1024,
        chars_per_token=3.6,
        eos_token_id=0,
        shuffle=True,
        append_concat_token=True,
        add_special_tokens=True,
    ):
        warnings.warn(
            "This class is deprecated and will be removed in version 0.20.0. To use packing, use the argument "
            "`packing` of `SFTConfig` instead.",
            DeprecationWarning,
        )
        self.tokenizer = tokenizer
        self.concat_token_id = tokenizer.eos_token_id if tokenizer.eos_token_id else eos_token_id
        self.dataset = dataset
        self.seq_length = seq_length
        self.infinite = infinite
        self.current_size = 0
        self.max_buffer_size = seq_length * chars_per_token * num_of_sequences
        self.shuffle = shuffle
        self.append_concat_token = append_concat_token
        self.add_special_tokens = add_special_tokens

        if dataset_text_field is not None and formatting_func is not None:
            warnings.warn(
                "Only one of `dataset_text_field` and `formatting_func` should be provided. "
                "Ignoring `dataset_text_field` and using `formatting_func`.",
                UserWarning,
            )

        if formatting_func is not None:
            self.formatting_func = formatting_func
        elif dataset_text_field is not None:
            self.formatting_func = lambda x: x[dataset_text_field]
        else:  # neither is provided
            raise ValueError("Either `dataset_text_field` or `formatting_func` should be provided.")

        self.pretokenized = False
        column_names = (
            dataset.column_names if isinstance(dataset, (datasets.Dataset, datasets.IterableDataset)) else None
        )
        if column_names is not None and "input_ids" in column_names:
            self.pretokenized = True
            # since the dataset is tokenized, the unit of buffer size should be tokens
            self.max_buffer_size = seq_length * num_of_sequences

    def __len__(self):
        return len(self.dataset)

    def __iter__(self):
        iterator = iter(self.dataset)
        more_examples = True
        while more_examples:
            buffer, buffer_len = [], 0
            while True:
                if buffer_len >= self.max_buffer_size:
                    break
                try:
                    buffer.append(self.formatting_func(next(iterator)))
                    buffer_len += len(buffer[-1])
                except StopIteration:
                    if self.infinite:
                        iterator = iter(self.dataset)
                    else:
                        more_examples = False
                        break
            if self.shuffle:
                random.shuffle(buffer)
            if self.pretokenized:
                tokenized_inputs = buffer
            else:
                tokenized_inputs = self.tokenizer(
                    buffer, add_special_tokens=self.add_special_tokens, truncation=False
                )["input_ids"]
            all_token_ids = []
            for tokenized_input in tokenized_inputs:
                if self.append_concat_token:
                    tokenized_input = tokenized_input + [self.concat_token_id]
                all_token_ids.extend(tokenized_input)
            examples = []
            for i in range(0, len(all_token_ids), self.seq_length):
                input_ids = all_token_ids[i : i + self.seq_length]
                if len(input_ids) == self.seq_length:
                    examples.append(input_ids)
            if self.shuffle:
                # Shuffle again, otherwise split examples occur in consecutive tensors.
                random.shuffle(examples)
            for example in examples:
                self.current_size += 1
                yield {
                    "input_ids": torch.LongTensor(example),
                    "labels": torch.LongTensor(example),
                }


@dataclass
class RunningMoments:
    """
    Calculates the running mean and standard deviation of a data stream. Reference:
    https://github.com/OpenLMLab/MOSS-RLHF/blob/40b91eb2f2b71b16919addede0341d2bef70825d/utils.py#L75
    """

    accelerator: Accelerator
    mean: float = 0
    std: float = 1
    var: float = 1
    count: float = 1e-24

    @torch.no_grad()
    def update(self, xs: torch.Tensor) -> tuple[float, float]:
        """
        Updates running moments from batch's moments computed across ranks
        """
        if self.accelerator.use_distributed:
            xs_mean, xs_var, xs_count = get_global_statistics(self.accelerator, xs)
        else:
            xs_count = xs.numel()
            xs_var, xs_mean = torch.var_mean(xs, unbiased=False)
        xs_mean, xs_var = xs_mean.float(), xs_var.float()

        delta = xs_mean - self.mean
        tot_count = self.count + xs_count

        new_sum = xs_var * xs_count
        # correct old_sum deviation accounting for the new mean
        old_sum = self.var * self.count + delta**2 * self.count * xs_count / tot_count
        tot_sum = old_sum + new_sum

        self.mean += (delta * xs_count / tot_count).item()
        new_var = tot_sum / tot_count
        self.std = (new_var * tot_count / (tot_count - 1)).float().sqrt().item()
        self.var = new_var.item()
        self.count = tot_count

        return xs_mean.item(), (xs_var * xs_count / (xs_count - 1)).float().sqrt().item()

    def save_to_json(self, json_path: str):
        """Save the content of this instance in JSON format inside `json_path`."""
        # save everything except accelerator
        if self.accelerator.is_main_process:
            save_dict = dataclasses.asdict(self, dict_factory=lambda x: {k: v for (k, v) in x if k != "accelerator"})
            json_string = json.dumps(save_dict, indent=2, sort_keys=True) + "\n"
            with open(json_path, "w", encoding="utf-8") as f:
                f.write(json_string)

    @classmethod
    def load_from_json(cls, accelerator: Accelerator, json_path: str):
        """Create an instance from the content of `json_path`."""
        # load everything except accelerator
        with open(json_path, encoding="utf-8") as f:
            text = f.read()
        return cls(accelerator=accelerator, **json.loads(text))


@torch.no_grad()
def get_global_statistics(
    accelerator, xs: torch.Tensor, mask=None, device="cpu"
) -> tuple[torch.Tensor, torch.Tensor, int]:
    """
    Computes element-wise mean and variance of the tensor across processes. Reference:
    https://github.com/OpenLMLab/MOSS-RLHF/blob/40b91eb2f2b71b16919addede0341d2bef70825d/utils.py#L57C1-L73C75
    """
    xs = xs.to(accelerator.device)
    sum_and_count = torch.tensor([xs.sum(), (xs.numel() if mask is None else mask.sum())], device=xs.device)
    sum_and_count = accelerator.reduce(sum_and_count)
    global_sum, count = sum_and_count
    global_mean = global_sum / count

    sum_var = torch.sum(((xs - global_mean) ** 2).mul(1 if mask is None else mask))
    sum_var = accelerator.reduce(sum_var)
    global_var = sum_var / count

    return global_mean.to(device), global_var.to(device), count.item()


def compute_accuracy(eval_pred: EvalPrediction) -> dict[str, float]:
    predictions, labels = eval_pred
    if predictions.ndim == 3:
        # Token classification task. Shapes are (batch_size, seq_len, num_labels) and (batch_size, seq_len)
        # Used to compute the accuracy in the prm_trainer.
        predictions = np.argmax(predictions, axis=2)

        # Flatten the predictions and labels to remove the ignored tokens.
        predictions = np.array(
            [p for prediction, label in zip(predictions, labels) for (p, lbl) in zip(prediction, label) if lbl != -100]
        )
        labels = np.array([lbl for label in labels for lbl in label if lbl != -100])

    else:
        # Here, predictions is rewards_chosen and rewards_rejected. Shapes are (batch_size, 2) and (batch_size,)
        # We want to see how much of the time rewards_chosen > rewards_rejected.
        equal_mask = predictions[:, 0] == predictions[:, 1]
        equal_predictions_count = int(equal_mask.sum())

        if equal_predictions_count > 0:
            warnings.warn(
                f"There are {equal_predictions_count} out of {len(predictions[:, 0])} instances where the predictions "
                "for both options are equal. These instances are ignored in the accuracy computation.",
                UserWarning,
            )

        # Filter out equal predictions
        predictions = predictions[~equal_mask]
        labels = labels[~equal_mask]

        # Use the remaining predictions for accuracy calculation
        predictions = np.argmax(predictions, axis=1)

    accuracy = np.array(predictions == labels, dtype=float).mean().item()
    return {"accuracy": accuracy}


def pad_to_length(tensor: torch.Tensor, length: int, pad_value: Union[int, float], dim: int = -1) -> torch.Tensor:
    if tensor.size(dim) >= length:
        return tensor
    else:
        pad_size = list(tensor.shape)
        pad_size[dim] = length - tensor.size(dim)
        return torch.cat(
            [
                tensor,
                pad_value * torch.ones(*pad_size, dtype=tensor.dtype, device=tensor.device),
            ],
            dim=dim,
        )


def disable_dropout_in_model(model: torch.nn.Module) -> None:
    for module in model.modules():
        if isinstance(module, torch.nn.Dropout):
            module.p = 0


def exact_div(a, b, custom_error_message=""):
    q = a // b
    if a != q * b:
        raise ValueError(f"{custom_error_message}, inexact division: {a} / {b} = {a / b}")
    return q


# copied from https://github.com/kvablack/ddpo-pytorch/blob/main/ddpo_pytorch/stat_tracking.py#L5
class PerPromptStatTracker:
    r"""
    Class for tracking statistics per prompt. Mainly used to calculate advantage for the DPPO algorithm

    Args:
        buffer_size (`int`):
            Size of the buffer to keep for each prompt.
        min_count (`int`):
            Minimum number of samples to keep in the buffer before calculating the mean and std.
    """

    def __init__(self, buffer_size, min_count):
        self.buffer_size = buffer_size
        self.min_count = min_count
        self.stats = {}

    def update(self, prompts, rewards):
        prompts = np.array(prompts)
        rewards = np.array(rewards)
        unique = np.unique(prompts)
        advantages = np.empty_like(rewards)
        for prompt in unique:
            prompt_rewards = rewards[prompts == prompt]
            if prompt not in self.stats:
                self.stats[prompt] = deque(maxlen=self.buffer_size)
            self.stats[prompt].extend(prompt_rewards)

            if len(self.stats[prompt]) < self.min_count:
                mean = np.mean(rewards)
                std = np.std(rewards) + 1e-6
            else:
                mean = np.mean(self.stats[prompt])
                std = np.std(self.stats[prompt]) + 1e-6
            advantages[prompts == prompt] = (prompt_rewards - mean) / std

        return advantages

    def get_stats(self):
        return {k: {"mean": np.mean(v), "std": np.std(v), "count": len(v)} for k, v in self.stats.items()}


def peft_module_casting_to_bf16(model):
    for name, module in model.named_modules():
        if isinstance(module, torch.nn.LayerNorm) or "norm" in name:
            module = module.to(torch.float32)
        elif any(x in name for x in ["lm_head", "embed_tokens", "wte", "wpe"]):
            if hasattr(module, "weight"):
                if module.weight.dtype == torch.float32:
                    module = module.to(torch.bfloat16)


def get_quantization_config(model_args: ModelConfig) -> Optional[BitsAndBytesConfig]:
    if model_args.load_in_4bit:
        quantization_config = BitsAndBytesConfig(
            load_in_4bit=True,
            bnb_4bit_compute_dtype=model_args.torch_dtype,  # For consistency with model weights, we use the same value as `torch_dtype`
            bnb_4bit_quant_type=model_args.bnb_4bit_quant_type,
            bnb_4bit_use_double_quant=model_args.use_bnb_nested_quant,
            bnb_4bit_quant_storage=model_args.torch_dtype,
        )
    elif model_args.load_in_8bit:
        quantization_config = BitsAndBytesConfig(
            load_in_8bit=True,
        )
    else:
        quantization_config = None

    return quantization_config


def get_kbit_device_map() -> Optional[dict[str, int]]:
    if torch.cuda.is_available() or is_torch_xpu_available():
        return {"": PartialState().local_process_index}
    else:
        return None


def get_peft_config(model_args: ModelConfig) -> "Optional[PeftConfig]":
    if model_args.use_peft is False:
        return None

    if not is_peft_available():
        raise ValueError(
            "You need to have PEFT library installed in your environment, make sure to install `peft`. "
            "Make sure to run `pip install -U peft`."
        )

    peft_config = LoraConfig(
        task_type=model_args.lora_task_type,
        r=model_args.lora_r,
        target_modules=model_args.lora_target_modules,
        lora_alpha=model_args.lora_alpha,
        lora_dropout=model_args.lora_dropout,
        bias="none",
        use_rslora=model_args.use_rslora,
        use_dora=model_args.use_dora,
        modules_to_save=model_args.lora_modules_to_save,
    )

    return peft_config


def get_exp_cap(value, decimal=4):
    """
    Get the exponent cap of a value. This is used to cap the exponent of a value to avoid overflow. The formula is :
    log(value.dtype.max) E.g.
      For float32 data type, the maximum exponent value is 88.7228 to 4 decimal points.

    Args:
        value (`torch.Tensor`):
            The input tensor to obtain the data type
        decimal (`int`):
            The number of decimal points of the output exponent cap. eg: direct calling exp(log(torch.float32.max))
            will result in inf so we cap the exponent to 88.7228 to avoid overflow.
    """
    vdtype_max = torch.zeros([1]).to(value.dtype) + torch.finfo(value.dtype).max
    vdtype_log_max = torch.log(vdtype_max).to(value.device)
    return torch.floor(vdtype_log_max * 10**decimal) / 10**decimal if decimal > 0 else vdtype_log_max


def cap_exp(value, cap=-1):
    # Cap the exponent value below the upper-bound to avoid overflow, before calling torch.exp
    cap = get_exp_cap(value) if cap < 0 else cap
    return torch.exp(torch.clamp(value, max=cap))


def print_rich_table(df: pd.DataFrame) -> None:
    if not is_rich_available():
        raise ImportError(
            "The function `print_rich_table` requires the `rich` library. Please install it with `pip install rich`."
        )
    console = Console()
    table = Table(show_lines=True)
    for column in df.columns:
        table.add_column(column)
    for _, row in df.iterrows():
        table.add_row(*row.astype(str).tolist())
    console.print(table)


SIMPLE_SFT_CHAT_TEMPLATE = "{% for message in messages %}{{' ' + message['content']}}{% endfor %}{{ eos_token }}"
# SIMPLE_SFT_CHAT_TEMPLATE simply ends things with an EOS token, this helps the SFT model learn to end the completions with EOS tokens

SIMPLE_CHAT_TEMPLATE = "{% for message in messages %}{{message['role'].capitalize() + ': ' + message['content'] + '\n\n'}}{% endfor %}{% if add_generation_prompt %}{{ 'Assistant:' }}{% endif %}"


@dataclass
class OnlineTrainerState(TrainerState):
    episode: int = 0


@dataclass
class OnPolicyConfig(TrainingArguments):
    r"""
    Base configuration class for on-policy trainers.

    This class includes only the parameters that are specific to some on-policy training. For a full list of training
    arguments, please refer to the [`~transformers.TrainingArguments`] documentation. Note that default values in this
    class may differ from those in [`~transformers.TrainingArguments`].

    Using [`~transformers.HfArgumentParser`] we can turn this class into
    [argparse](https://docs.python.org/3/library/argparse#module-argparse) arguments that can be specified on the
    command line.

    Parameters:
        run_name (`str` or `None`, *optional*, defaults to `None`):
            Name of the run.
        dataset_num_proc (`int` or `None`, *optional*, defaults to `None`):
            Number of processes to use for processing the dataset.
        num_mini_batches (`int`, *optional*, defaults to `1`):
            Number of minibatches to split a batch into.
        total_episodes (`int` or `None`, *optional*, defaults to `None`):
            Total number of episodes in the dataset.
        local_rollout_forward_batch_size (`int`, *optional*, defaults to `64`):
            Per rank no grad forward pass in the rollout phase.
        num_sample_generations (`int`, *optional*, defaults to `10`):
            Number of debugging samples generations (i.e., `generate_completions` calls) throughout training.
        response_length (`int`, *optional*, defaults to `53`):
            Length of the response.
        stop_token (`str` or `None`, *optional*, defaults to `None`):
            Specifies the stop token to use for text generation. This parameter is mutually exclusive with
            `stop_token_id`.

            - `None`: No stop token is applied, unless `stop_token_id` is specified.
            - `'eos'`: Uses the tokenizer's `eos_token`.

        stop_token_id (`int` or `None`, *optional*, defaults to `None`):
            Specifies the ID of the stop token to use for text generation. If `None`, no stop token ID is applied,
            unless `stop_token` is specified. This parameter is mutually exclusive with `stop_token`.
        temperature (`float`, *optional*, defaults to `0.7`):
            Sampling temperature.
        missing_eos_penalty (`float` or `None`, *optional*, defaults to `None`):
            Penalty applied to the score when the model fails to generate an EOS token. This is useful to encourage to
            generate completions shorter than the maximum length (`max_new_tokens`). The penalty must be a positive
            value.
        sft_model_path (`str`, *optional*, defaults to `"EleutherAI/pythia-160m"`):
            Path to the SFT model.
        world_size (`int` or `None`, *optional*, defaults to `None`):
            Number of processes (GPUs) to use for the training.
        num_total_batches (`int` or `None`, *optional*, defaults to `None`):
            Number of total batches to train.
        micro_batch_size (`int` or `None`, *optional*, defaults to `None`):
            Micro batch size across devices (HF's `per_device_train_batch_size` * `world_size`).
        local_batch_size (`int` or `None`, *optional*, defaults to `None`):
            Batch size per GPU (HF's `per_device_train_batch_size` * `gradient_accumulation_steps`).
        batch_size (`int` or `None`, *optional*, defaults to `None`):
            Batch size across devices (HF's `per_device_train_batch_size` * `world_size` *
            `gradient_accumulation_steps`).
        local_mini_batch_size (`int` or `None`, *optional*, defaults to `None`):
            Mini batch size per GPU.
        mini_batch_size (`int` or `None`, *optional*, defaults to `None`):
            Mini batch size across GPUs.
        push_to_hub (`bool`, *optional*, defaults to `False`):
            Whether to push the model to the Hub after training.
    """

    # Parameters whose default values are overridden from TrainingArguments
    logging_steps: float = field(
        default=10,
        metadata={
            "help": "Log every X updates steps. Should be an integer or a float in range `[0,1)`. If smaller than 1, "
            "will be interpreted as ratio of total training steps."
        },
    )
    bf16: Optional[bool] = field(
        default=None,
        metadata={
            "help": "Whether to use bf16 (mixed) precision instead of 32-bit. Requires Ampere or higher NVIDIA "
            "architecture or Intel XPU or using CPU (use_cpu) or Ascend NPU. If not set, it defaults to `True` if "
            "`fp16` is not set."
        },
    )

    run_name: Optional[str] = field(
        default=None,
        metadata={"help": "Name of the run."},
    )
    dataset_num_proc: Optional[int] = field(
        default=None,
        metadata={"help": "Number of processes to use for processing the dataset."},
    )
    num_mini_batches: int = field(
        default=1,
        metadata={"help": "Number of minibatches to split a batch into."},
    )
    total_episodes: Optional[int] = field(
        default=None,
        metadata={"help": "Total number of episodes in the dataset."},
    )
    local_rollout_forward_batch_size: int = field(
        default=64,
        metadata={"help": "Per rank no grad forward pass in the rollout phase."},
    )
    num_sample_generations: int = field(
        default=10,
        metadata={
            "help": "Number of debugging samples generations (i.e., `generate_completions` calls) throughout training."
        },
    )
    response_length: int = field(
        default=53,
        metadata={"help": "Length of the response."},
    )
    stop_token: Optional[Literal["eos"]] = field(
        default=None,
        metadata={
            "help": "Specifies the stop token to use for text generation. This parameter is mutually exclusive with "
            "`stop_token_id`."
        },
    )
    stop_token_id: Optional[int] = field(
        default=None,
        metadata={
            "help": "Specifies the ID of the stop token to use for text generation. If `None`, no stop token ID is "
            "applied, unless `stop_token` is specified. This parameter is mutually exclusive with `stop_token`."
        },
    )
    temperature: float = field(
        default=0.7,
        metadata={"help": "Sampling temperature."},
    )
    missing_eos_penalty: Optional[float] = field(
        default=None,
        metadata={
            "help": "Penalty applied to the score when the model fails to generate an EOS token. This is useful to "
            "encourage to generate completions shorter than the maximum length (`max_new_tokens`). The penalty must be "
            "a positive value."
        },
    )
    sft_model_path: str = field(
        default="EleutherAI/pythia-160m",
        metadata={"help": "Path to the SFT model."},
    )
    world_size: Optional[int] = field(
        default=None,
        metadata={"help": "Number of processes (GPUs) to use for the training."},
    )
    num_total_batches: Optional[int] = field(
        default=None,
        metadata={"help": "Number of total batches to train."},
    )
    micro_batch_size: Optional[int] = field(
        default=None,
        metadata={"help": "Micro batch size across devices (HF's `per_device_train_batch_size` * `world_size`)."},
    )
    local_batch_size: Optional[int] = field(
        default=None,
        metadata={"help": "Batch size per GPU (HF's `per_device_train_batch_size` * `gradient_accumulation_steps`)."},
    )
    batch_size: Optional[int] = field(
        default=None,
        metadata={
            "help": "Batch size across devices (HF's `per_device_train_batch_size` * `world_size` * "
            "`gradient_accumulation_steps`)."
        },
    )
    local_mini_batch_size: Optional[int] = field(
        default=None,
        metadata={"help": "Mini batch size per GPU."},
    )
    mini_batch_size: Optional[int] = field(
        default=None,
        metadata={"help": "Mini batch size across GPUs."},
    )
    push_to_hub: bool = field(
        default=False,
        metadata={"help": "Whether to push the model to the Hub after training."},
    )

    def __post_init__(self):
        self.bf16 = not (self.fp16) if self.bf16 is None else self.bf16

        super().__post_init__()


def first_true_indices(bools: torch.Tensor, dtype=torch.long) -> torch.Tensor:
    """
    Takes an N-dimensional bool tensor and returns an (N-1)-dimensional tensor of integers giving the position of the
    first True in each "row".

    Returns the length of the rows (bools.size(-1)) if no element is True in a given row.

    Args:
        bools (`torch.Tensor`):
            An N-dimensional boolean tensor.
        dtype (`torch.dtype`, optional):
            The desired data type of the output tensor. Defaults to `torch.long`.

    Returns:
        `torch.Tensor`:
            An (N-1)-dimensional tensor of integers indicating the position of the first True in each row. If no True
            value is found in a row, returns the length of the row.
    """
    row_len = bools.size(-1)
    zero_or_index = row_len * (~bools).type(dtype) + torch.arange(row_len, dtype=dtype, device=bools.device)
    return torch.min(zero_or_index, dim=-1).values


def get_reward(
    model: torch.nn.Module, query_responses: torch.Tensor, pad_token_id: int, context_length: int
) -> tuple[torch.Tensor, torch.Tensor, torch.Tensor]:
    """
    Computes the reward logits and the rewards for a given model and query responses.

    Args:
        model (`torch.nn.Module`):
            The model used to compute the reward logits.
        query_responses (`torch.Tensor`):
            The tensor containing the query responses.
        pad_token_id (`int`):
            The token ID representing the pad token.
        context_length (`int`):
            The length of the context in the query responses.

    Returns:
        tuple:
            - `reward_logits` (`torch.Tensor`):
                The logits for the reward model.
            - `final_rewards` (`torch.Tensor`):
                The final rewards for each query response.
            - `sequence_lengths` (`torch.Tensor`):
                The lengths of the sequences in the query responses.
    """
    attention_mask = query_responses != pad_token_id
    position_ids = attention_mask.cumsum(1) - attention_mask.long()  # exclusive cumsum
    lm_backbone = getattr(model, model.base_model_prefix)
    input_ids = torch.masked_fill(query_responses, ~attention_mask, 0)
    output = lm_backbone(
        input_ids=input_ids,
        attention_mask=attention_mask,
        position_ids=position_ids,
        return_dict=True,
        output_hidden_states=True,
        use_cache=False,  # otherwise mistral-based RM would error out
    )
    reward_logits = model.score(output.hidden_states[-1])
    sequence_lengths = first_true_indices(query_responses[:, context_length:] == pad_token_id) - 1 + context_length
    # https://github.com/huggingface/transformers/blob/dc68a39c8111217683bf49a4912d0c9018bab33d/src/transformers/models/gpt2/modeling_gpt2.py#L1454
    return (
        reward_logits,
        reward_logits[
            torch.arange(reward_logits.size(0), device=reward_logits.device),
            sequence_lengths,
        ].squeeze(-1),
        sequence_lengths,
    )


def forward(
    model: torch.nn.Module,
    query_responses: torch.Tensor,
    pad_token_id: int,
) -> ModelOutput:
    """
    Performs a forward pass through the model with the given query responses and pad token ID.

    Args:
        model (`torch.nn.Module`):
            The model to perform the forward pass.
        query_responses (`torch.Tensor`):
            The tensor containing the query responses.
        pad_token_id (`int`):
            The token ID representing the pad token.

    Returns:
        `ModelOutput`:
            The output of the model, including hidden states.
    """
    attention_mask = query_responses != pad_token_id
    position_ids = attention_mask.cumsum(1) - attention_mask.long()
    input_ids = torch.masked_fill(query_responses, ~attention_mask, 0)
    return model(
        input_ids=input_ids,
        attention_mask=attention_mask,
        position_ids=position_ids,
        return_dict=True,
        output_hidden_states=True,
    )


def prepare_deepspeed(
    model: torch.nn.Module, per_device_train_batch_size: int, fp16: bool = False, bf16: bool = False
) -> torch.nn.Module:
    """
    Prepares the model for training with DeepSpeed (both for stage 2 and 3), configuring the appropriate settings based
    on the model and batch size.

    Args:
        model (`torch.nn.Module`):
            The model to be prepared for DeepSpeed training.
        per_device_train_batch_size (`int`):
            The training batch size per device.

    Returns:
        `torch.nn.Module`:
            The model initialized and configured with DeepSpeed for training.
    """
    import deepspeed

    deepspeed_plugin = AcceleratorState().deepspeed_plugin
    config_kwargs = deepspeed_plugin.deepspeed_config
    if config_kwargs["zero_optimization"]["stage"] != 3:
        config_kwargs["train_micro_batch_size_per_gpu"] = per_device_train_batch_size
        config_kwargs = {
            "train_micro_batch_size_per_gpu": config_kwargs["train_micro_batch_size_per_gpu"],
            "prescale_gradients": False,
            "wall_clock_breakdown": False,
        }
        if bf16:
            config_kwargs["bf16"] = {"enabled": True}
        elif fp16:
            config_kwargs["fp16"] = {"enabled": True}
    else:
        if hasattr(model, "config"):
            hidden_size = (
                max(model.config.hidden_sizes)
                if getattr(model.config, "hidden_sizes", None)
                else getattr(model.config, "hidden_size", None)
            )
            if hidden_size is not None and config_kwargs["zero_optimization"]["stage"] == 3:
                # Note that `stage3_prefetch_bucket_size` can produce DeepSpeed messages like: `Invalidate trace cache @ step 0: expected module 1, but got module 0`
                # This is expected and is not an error, see: https://github.com/microsoft/DeepSpeed/discussions/4081
                config_kwargs.update(
                    {
                        "zero_optimization.reduce_bucket_size": hidden_size * hidden_size,
                        "zero_optimization.stage3_param_persistence_threshold": 10 * hidden_size,
                        "zero_optimization.stage3_prefetch_bucket_size": 0,
                    }
                )
    model, *_ = deepspeed.initialize(model=model, config=config_kwargs)
    model.eval()
    return model


def truncate_response(stop_token_id: int, pad_token_id: int, responses: torch.Tensor) -> torch.Tensor:
    """
    Truncates the responses at the first occurrence of the stop token, filling the rest with pad tokens.

    Args:
        stop_token_id (`int`):
            The token ID representing the stop token where truncation occurs.
        pad_token_id (`int`):
            The token ID representing the pad token used to fill the truncated responses.
        responses (`torch.Tensor`):
            The tensor containing the responses to be truncated.

    Returns:
        `torch.Tensor`:
            The truncated responses tensor with pad tokens filled after the stop token.
    """
    trunc_idxs = first_true_indices(responses == stop_token_id).unsqueeze(-1)
    new_size = [1] * (len(responses.size()) - 1) + [responses.shape[1]]
    idxs = torch.arange(responses.shape[1], device=responses.device).view(*new_size)
    postprocessed_responses = torch.masked_fill(responses, idxs > trunc_idxs, pad_token_id)
    return postprocessed_responses


def generate(
    lm_backbone: torch.nn.Module, queries: torch.Tensor, pad_token_id: int, generation_config: GenerationConfig
) -> tuple[torch.Tensor, torch.Tensor]:
    """
    Generates sequences from the language model backbone in a way that does not affect padding tokens.

    Args:
        lm_backbone (`torch.nn.Module`):
            The language model backbone used for generation.
        queries (`torch.Tensor`):
            The tensor containing the input queries.
        pad_token_id (`int`):
            The token ID representing the pad token.
        generation_config (`GenerationConfig`):
            The configuration for the generation process.

    Returns:
        tuple:
            - `generated_sequences` (`torch.Tensor`):
                The concatenated tensor of input queries and generated sequences.
            - `logits` (`torch.Tensor`):
                The logits output from the generation process.
    """
    context_length = queries.shape[1]
    attention_mask = queries != pad_token_id
    input_ids = torch.masked_fill(queries, ~attention_mask, 0)
    output = lm_backbone.generate(
        input_ids=input_ids,
        attention_mask=attention_mask,
        # position_ids=attention_mask.cumsum(1) - attention_mask.long(), # not needed: already adjusted in generations
        # https://github.com/huggingface/transformers/blob/ac33aeeeee2a7a89b89c93c2962e6feb90daef0a/src/transformers/models/gpt2/modeling_gpt2.py#L1227-L1250
        generation_config=generation_config,
        return_dict_in_generate=True,
        output_scores=True,
    )
    logits = torch.stack(output.scores, 1)
    return torch.cat((queries, output.sequences[:, context_length:]), dim=1), logits


@torch.no_grad()
def batch_generation(
    model: torch.nn.Module,
    queries: torch.Tensor,
    local_rollout_forward_batch_size: int,
    pad_token_id: int,
    generation_config: GenerationConfig,
):
    query_responses = []
    logitss = []
    batch_size = queries.shape[0]
    for i in range(0, batch_size, local_rollout_forward_batch_size):
        query = queries[i : i + local_rollout_forward_batch_size]
        query_response, logits = generate(
            model,
            query,
            pad_token_id,
            generation_config,
        )
        query_responses.append(query_response)
        logitss.append(logits)

    # padding tensors
    padded_query_responses = pad(query_responses, padding_value=pad_token_id, padding_side="right")
    padded_logitss = pad(logitss, padding_value=0, padding_side="right")

    # reshaping
    padded_query_responses = padded_query_responses.view(-1, padded_query_responses.shape[-1])[:batch_size]
    padded_logitss = padded_logitss.view(-1, *padded_logitss.shape[2:])[:batch_size]

    return padded_query_responses, padded_logitss


def add_bos_token_if_needed(
    bos_token_id: Optional[int],
    prompt_len_input_ids: int,
    prompt_tokens: dict[str, list[int]],
    chosen_prompt_len_input_ids: int,
    chosen_tokens: dict[str, list[int]],
    rejected_prompt_len_input_ids: int,
    rejected_tokens: dict[str, list[int]],
):
    if bos_token_id is not None:
        if prompt_len_input_ids == 0 or bos_token_id != prompt_tokens["prompt_input_ids"][0]:
            prompt_tokens["prompt_input_ids"] = [bos_token_id] + prompt_tokens["prompt_input_ids"]
            prompt_tokens["prompt_attention_mask"] = [1] + prompt_tokens["prompt_attention_mask"]
        if chosen_prompt_len_input_ids == 0 or bos_token_id != chosen_tokens["prompt_input_ids"][0]:
            chosen_tokens["prompt_input_ids"] = [bos_token_id] + chosen_tokens["prompt_input_ids"]
            chosen_tokens["prompt_attention_mask"] = [1] + chosen_tokens["prompt_attention_mask"]
        if rejected_prompt_len_input_ids == 0 or bos_token_id != rejected_tokens["prompt_input_ids"][0]:
            rejected_tokens["prompt_input_ids"] = [bos_token_id] + rejected_tokens["prompt_input_ids"]
            rejected_tokens["prompt_attention_mask"] = [1] + rejected_tokens["prompt_attention_mask"]
    return prompt_tokens, chosen_tokens, rejected_tokens


def add_eos_token_if_needed(
    eos_token_id: int, chosen_tokens: dict[str, list[int]], rejected_tokens: dict[str, list[int]]
):
    if len(chosen_tokens["input_ids"]) == 0 or eos_token_id != chosen_tokens["input_ids"][-1]:
        chosen_tokens["input_ids"].append(eos_token_id)
        chosen_tokens["attention_mask"].append(1)
    if len(rejected_tokens["input_ids"]) == 0 or eos_token_id != rejected_tokens["input_ids"][-1]:
        rejected_tokens["input_ids"].append(eos_token_id)
        rejected_tokens["attention_mask"].append(1)
    return chosen_tokens, rejected_tokens


def truncate_right(
    input_ids: torch.Tensor, stop_token_id: int, pad_token_id: int
) -> tuple[torch.Tensor, torch.Tensor]:
    """
    Truncates the input tensor from the right side after the first occurrence of the stop token.

    Args:
        input_ids (`torch.Tensor`):
            The tensor containing the responses to be truncated
        stop_token_id (`int`):
            The token ID representing the stop token where truncation occurs
        pad_token_id (`int`):
            The token ID representing the pad token used to fill the truncated responses

    Returns:
        tuple:
            - `output_ids` (`torch.Tensor`):
                The truncated responses tensor with pad tokens filled after the stop token
            - `mask` (`torch.Tensor`):
                The mask tensor to indicate the padding tokens
    """
    trunc_idxs = first_true_indices(input_ids == stop_token_id).unsqueeze(-1)
    new_size = [1] * (len(input_ids.size()) - 1) + [input_ids.shape[1]]
    idxs = torch.arange(input_ids.shape[1], device=input_ids.device).view(*new_size)
    output_ids = torch.masked_fill(input_ids, idxs > trunc_idxs, pad_token_id)
    mask = torch.masked_fill(torch.ones_like(input_ids), idxs > trunc_idxs, 0)
    return output_ids, mask


def empty_cache() -> None:
    """Empties the cache of the available torch device.

    This function checks for the availability of different torch devices (XPU, MLU, NPU, CUDA) and empties the cache of
    the first available device it finds.

    If none of the specific devices are available, it defaults to emptying the CUDA cache.
    """
    if is_torch_xpu_available():
        torch.xpu.empty_cache()
    elif is_torch_mlu_available():
        torch.mlu.empty_cache()
    elif is_torch_npu_available():
        torch.npu.empty_cache()
    else:
        torch.cuda.empty_cache()


def decode_and_strip_padding(inputs: torch.Tensor, tokenizer: PreTrainedTokenizerBase) -> list[str]:
    """
    Decodes the input tensor and strips the padding tokens.

    Args:
        inputs (`torch.Tensor`):
            The input tensor to be decoded.
        tokenizer (`transformers.PreTrainedTokenizerBase`):
            The tokenizer used to decode the input tensor.

    Returns:
        `list[str]`:
            The list of decoded strings with padding tokens stripped.
    """
    decoded = tokenizer.batch_decode(inputs, skip_special_tokens=False)
    return [d.replace(tokenizer.pad_token, "") for d in decoded]


def generate_model_card(
    base_model: Optional[str],
    model_name: str,
    hub_model_id: str,
    dataset_name: Optional[str],
    tags: list[str],
    wandb_url: Optional[str],
    trainer_name: str,
    trainer_citation: Optional[str] = None,
    paper_title: Optional[str] = None,
    paper_id: Optional[str] = None,
    comet_url: Optional[str] = None,
) -> ModelCard:
    """
    Generate a `ModelCard` from a template.

    Args:
        base_model (`str` or `None`):
            Base model name.
        model_name (`str`):
            Model name.
        hub_model_id (`str`):
            Hub model ID as `username/model_id`.
        dataset_name (`str` or `None`):
            Dataset name.
        tags (`list[str]`):
            Tags.
        wandb_url (`str` or `None`):
            Weights & Biases run URL.
        comet_url (`str` or `None`):
            Comet experiment URL.
        trainer_name (`str`):
            Trainer name.
        trainer_citation (`str` or `None`, defaults to `None`):
            Trainer citation as a BibTeX entry.
        paper_title (`str` or `None`, defaults to `None`):
            Paper title.
        paper_id (`str` or `None`, defaults to `None`):
            ArXiv paper ID as `YYMM.NNNNN`.

    Returns:
        `ModelCard`:
            A ModelCard object.
    """
    card_data = ModelCardData(
        base_model=base_model,
        datasets=dataset_name,
        library_name="transformers",
        licence="license",
        model_name=model_name,
        tags=["generated_from_trainer", *tags],
    )
    card = ModelCard.from_template(
        card_data,
        template_path=str(pkg_resources.files("trl").joinpath("templates/lm_model_card.md")),
        base_model=base_model,
        model_name=model_name,
        hub_model_id=hub_model_id,
        dataset_name=dataset_name,
        wandb_url=wandb_url,
        comet_url=comet_url,
        trainer_name=trainer_name,
        trainer_citation=trainer_citation,
        paper_title=paper_title,
        paper_id=paper_id,
        trl_version=version("trl"),
        transformers_version=version("transformers"),
        pytorch_version=version("torch"),
        datasets_version=version("datasets"),
        tokenizers_version=version("tokenizers"),
    )
    return card


def get_comet_experiment_url() -> Optional[str]:
    """
    If Comet integration is enabled, return the URL of the current Comet experiment; otherwise, return `None`.
    """
    if not is_comet_available():
        return None

    if comet_ml.get_running_experiment() is not None:
        return comet_ml.get_running_experiment().url

    return None


def log_table_to_comet_experiment(name: str, table: pd.DataFrame) -> None:
    """
    If Comet integration is enabled logs a table to the Comet experiment if it is currently running.

    Args:
        name (`str`):
            Table name.
        table (`pd.DataFrame`):
            The Pandas DataFrame containing the table to log.
    """
    if not is_comet_available():
        raise ModuleNotFoundError("The comet-ml is not installed. Please install it first: pip install comet-ml")

    experiment = comet_ml.get_running_experiment()
    if experiment is not None:
        experiment.log_table(tabular_data=table, filename=name)


def flush_left(mask: torch.Tensor, *tensors: torch.Tensor) -> Union[torch.Tensor, tuple[torch.Tensor, ...]]:
    """
    Shift non-zero elements in the mask and corresponding tensors to the left.

    This function operates on a binary mask and any number of additional tensors with the same dimensions as the mask.
    For each row, non-zero values are shifted to the leftmost positions. Then, columns that contain only zeros across
    all rows are truncated from the mask and tensors. Visually, this operation can be represented as follows:

    ```
    [[0, 0, x, x, x, x],  ->  [[x, x, x, x],
     [0, x, x, x, 0, 0]]       [x, x, x, 0]]
    ```

    Args:
        mask (`torch.Tensor`):
            2D tensor (binary mask) with shape `(N, M)`.
        *tensors (`torch.Tensor`)
            One or more 2D tensors with the same shape as `mask`. These tensors will be processed alongside `mask`,
            with non-zero values shifted and excess zero columns truncated in the same manner.

    Returns:
        `torch.Tensor`:
            Updated binary mask with non-zero values flushed to the left and trailing zero columns removed.
        `*torch.Tensor`
            Updated tensors, processed in the same way as the mask.

    Example:
    ```python
    >>> mask = torch.tensor([[0, 0, 1, 1, 1], [0, 1, 1, 0, 0]])
    >>> tensor = torch.tensor([[9, 9, 2, 3, 4], [9, 5, 6, 9, 9]])
    >>> new_mask, new_tensor = flush_left(mask, tensor)
    >>> print(new_mask)
    tensor([[1, 1, 1],
            [1, 1, 0]])

    >>> print(new_tensor)
    tensor([[2, 3, 4],
            [5, 6, 0]])
    ```
    """
    _, M = mask.shape

    # Create copy of mask and tensors
    mask_copy = mask.clone()
    tensors = [t.clone() for t in tensors]

    # Shift non-zero values to the left
    first_non_zero = mask_copy.argmax(dim=1)
    pos = torch.arange(M, device=mask_copy.device).unsqueeze(0)
    idx_roll = (pos + first_non_zero.unsqueeze(1)) % M
    mask_roll = mask_copy.gather(1, idx_roll)
    rolled_tensors = [t.gather(1, idx_roll) for t in tensors]

    # Truncate trailing columns that are all zeros in mask_roll
    col_sums = mask_roll.sum(dim=0)
    empty_cols = col_sums == 0
    first_empty_col = int(empty_cols.to(torch.int8).argmax()) if empty_cols.any() else M
    flushed_mask = mask_roll[:, :first_empty_col]
    flushed_tensors = [t[:, :first_empty_col] for t in rolled_tensors]

    if not flushed_tensors:
        return flushed_mask
    return flushed_mask, *flushed_tensors


def flush_right(mask: torch.Tensor, *tensors: torch.Tensor) -> Union[torch.Tensor, tuple[torch.Tensor, ...]]:
    """
    Shift non-zero elements in the mask and corresponding tensors to the right. See `flush_left` for details.
    """
    _, M = mask.shape

    # Create copy of mask and tensors
    mask_copy = mask.clone()
    tensors = [t.clone() for t in tensors]

    # Shift non-zero values to the right
    flipped_mask = torch.fliplr(mask_copy)
    first_non_zero = flipped_mask.argmax(dim=1)
    pos = torch.arange(M, device=mask_copy.device).unsqueeze(0)
    idx_roll = (pos - first_non_zero.unsqueeze(1)) % M
    mask_roll = mask_copy.gather(1, idx_roll)
    rolled_tensors = [t.gather(1, idx_roll) for t in tensors]

    # Truncate leading columns that are all zeros in mask_roll
    col_sums = mask_roll.sum(dim=0)
    non_empty_cols = col_sums != 0
    first_non_empty_col = int(non_empty_cols.to(torch.int8).argmax()) if non_empty_cols.any() else M
    flushed_mask = mask_roll[:, first_non_empty_col:]
    flushed_tensors = [t[:, first_non_empty_col:] for t in rolled_tensors]

    if not flushed_tensors:
        return flushed_mask
    return flushed_mask, *flushed_tensors


def selective_log_softmax(logits, index) -> torch.Tensor:
    """
    A memory-efficient implementation of the common `log_softmax -> gather` operation.

    This function is equivalent to the following naive implementation:
    ```python
    logps = torch.gather(logits.log_softmax(-1), dim=-1, index=index.unsqueeze(-1)).squeeze(-1)
    ```

    Args:
        logits (`torch.Tensor`):
            Logits tensor of shape `(..., num_classes)`.
        index (`torch.Tensor`):
            Index tensor of shape `(...)`, specifying the positions to gather from the log-softmax output.

    Returns:
        `torch.Tensor`:
            Gathered log probabilities with the same shape as `index`.
    """
    if logits.dtype in [torch.float32, torch.float64]:
        selected_logits = torch.gather(logits, dim=-1, index=index.unsqueeze(-1)).squeeze(-1)
        # loop to reduce peak mem consumption
        logsumexp_values = torch.stack([torch.logsumexp(lg, dim=-1) for lg in logits])
        per_token_logps = selected_logits - logsumexp_values  # log_softmax(x_i) = x_i - logsumexp(x)
    else:
        # logsumexp approach is unstable with bfloat16, fall back to slightly less efficient approach
        per_token_logps = []
        for row_logits, row_labels in zip(logits, index):  # loop to reduce peak mem consumption
            row_logps = F.log_softmax(row_logits, dim=-1)
            row_per_token_logps = row_logps.gather(dim=-1, index=row_labels.unsqueeze(-1)).squeeze(-1)
            per_token_logps.append(row_per_token_logps)
        per_token_logps = torch.stack(per_token_logps)
    return per_token_logps


<<<<<<< HEAD
def entropy_from_logits(logits: torch.Tensor):
    """
    Calculate entropy from logits.
    This function computes the entropy of the distribution represented by the logits.
    Adopted from Verl's implementation:
    https://github.com/volcengine/verl/blob/9b7bb69ea3165b691cc908d7f3f2f14c4a65a59e/verl/utils/torch_functional.py#L150
    Args:
        logits (`torch.Tensor`):
            Logits tensor of shape `(..., num_classes)`.

    Returns:
        `torch.Tensor`:
            Entropy from logits of shape `(...)`.
    """
    pd = F.softmax(logits, dim=-1)
    entropy = torch.logsumexp(logits, dim=-1) - torch.sum(pd * logits, dim=-1)
    return entropy
=======
def entropy_from_logits(logits, chunk_size: int = 1) -> torch.Tensor:
    """
    Compute the Shannon entropy (in nats) for each row of *logits* without
    materialising the full soft-max in memory.
    The batch dimension is processed in chunks of size `chunk_size` so that
    only a subset of rows is expanded to probabilities at any one time.
    Args:
        logits (`torch.Tensor`):
            Logits tensor of shape `(..., num_classes)`. Entropy is taken along the last axis; all
            leading dimensions are preserved.
        chunk_size (`int`, *optional*, defaults to `1`):
            Number of rows to process per iteration.
    Returns:
        `torch.Tensor`:
            Entropy values with shape `logits.shape[:-1]`.
    """
    per_token_entropies = []
    for logits_chunk in logits.split(chunk_size, dim=0):
        logps = F.log_softmax(logits_chunk, dim=-1)
        chunk_entropy = -(torch.exp(logps) * logps).sum(-1)
        per_token_entropies.extend(chunk_entropy)

    per_token_entropies = torch.stack(per_token_entropies)
    return per_token_entropies
>>>>>>> 7e8ef867


def print_prompt_completions_sample(
    prompts: list[str],
    completions: list[str],
    rewards: dict[str, list[float]],
    advantages: list[float],
    step: int,
    num_samples: int = None,
) -> None:
    """
    Print out a sample of model completions to the console with multiple reward metrics.

    This function creates a nicely formatted table showing prompt-completion pairs, useful for monitoring model outputs
    during training. It requires the `rich` library to be installed.

    Args:
        prompts (`list[str]`):
            List of prompts.
        completions (`list[str]`):
            List of completions corresponding to the prompts.
        rewards (`dict[str, list[float]]`):
            Dictionary where keys are reward names and values are lists of rewards.
        advantages (`list[float]`):
            List of advantages corresponding to the prompts and completions.
        step (`int`):
            Current training step number, used in the output title.
        num_samples (`int` or `None`, *optional*, defaults to `None`):
            Number of random samples to display. If `None` (default), all items will be displayed.

    Example:
    ```python
    >>> from trl.trainer.utils import print_prompt_completions_sample

    >>> prompts = ["The sky is", "The sun is"]
    >>> completions = [" blue.", " in the sky."]
    >>> rewards = {"Correctness": [0.123, 0.456], "Format": [0.789, 0.101]}
    >>> advantages = [0.987, 0.654]
    >>> print_prompt_completions_sample(prompts, completions, rewards, advantages, 42)
    ╭──────────────────────────── Step 42 ─────────────────────────────╮
    │ ┏━━━━━━━━━━━━┳━━━━━━━━━━━━━━┳━━━━━━━━━━━━━┳━━━━━━━━┳━━━━━━━━━━━┓ │
    │ ┃ Prompt     ┃ Completion   ┃ Correctness ┃ Format ┃ Advantage ┃ │
    │ ┡━━━━━━━━━━━━╇━━━━━━━━━━━━━━╇━━━━━━━━━━━━━╇━━━━━━━━╇━━━━━━━━━━━┩ │
    │ │ The sky is │  blue.       │        0.12 │   0.79 │      0.99 │ │
    │ ├────────────┼──────────────┼─────────────┼────────┼───────────┤ │
    │ │ The sun is │  in the sky. │        0.46 │   0.10 │      0.65 │ │
    │ └────────────┴──────────────┴─────────────┴────────┴───────────┘ │
    ╰──────────────────────────────────────────────────────────────────╯
    ```
    """
    if not is_rich_available():
        raise ImportError(
            "The function `print_prompt_completions_sample` requires the `rich` library. Please install it with "
            "`pip install rich`."
        )
    console = Console()
    table = Table(show_header=True, header_style="bold white", expand=True)

    # Add columns
    table.add_column("Prompt", style="bright_yellow")
    table.add_column("Completion", style="bright_green")
    for reward_name in rewards.keys():
        table.add_column(reward_name, style="bold cyan", justify="right")
    table.add_column("Advantage", style="bold magenta", justify="right")

    # Some basic input validation
    if num_samples is not None:
        if num_samples >= len(prompts):
            num_samples = None
        elif num_samples <= 0:
            return

    # Subsample data if num_samples is specified
    if num_samples is not None:
        indices = random.sample(range(len(prompts)), num_samples)
        prompts = [prompts[i] for i in indices]
        completions = [completions[i] for i in indices]
        rewards = {key: [val[i] for i in indices] for key, val in rewards.items()}
        advantages = [advantages[i] for i in indices]

    for i in range(len(prompts)):
        reward_values = [f"{rewards[key][i]:.2f}" for key in rewards.keys()]  # 2 decimals
        table.add_row(Text(prompts[i]), Text(completions[i]), *reward_values, f"{advantages[i]:.2f}")
        table.add_section()  # Adds a separator between rows

    panel = Panel(table, expand=False, title=f"Step {step}", border_style="bold white")
    console.print(panel)<|MERGE_RESOLUTION|>--- conflicted
+++ resolved
@@ -1781,25 +1781,6 @@
     return per_token_logps
 
 
-<<<<<<< HEAD
-def entropy_from_logits(logits: torch.Tensor):
-    """
-    Calculate entropy from logits.
-    This function computes the entropy of the distribution represented by the logits.
-    Adopted from Verl's implementation:
-    https://github.com/volcengine/verl/blob/9b7bb69ea3165b691cc908d7f3f2f14c4a65a59e/verl/utils/torch_functional.py#L150
-    Args:
-        logits (`torch.Tensor`):
-            Logits tensor of shape `(..., num_classes)`.
-
-    Returns:
-        `torch.Tensor`:
-            Entropy from logits of shape `(...)`.
-    """
-    pd = F.softmax(logits, dim=-1)
-    entropy = torch.logsumexp(logits, dim=-1) - torch.sum(pd * logits, dim=-1)
-    return entropy
-=======
 def entropy_from_logits(logits, chunk_size: int = 1) -> torch.Tensor:
     """
     Compute the Shannon entropy (in nats) for each row of *logits* without
@@ -1824,7 +1805,6 @@
 
     per_token_entropies = torch.stack(per_token_entropies)
     return per_token_entropies
->>>>>>> 7e8ef867
 
 
 def print_prompt_completions_sample(
